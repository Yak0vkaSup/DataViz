--- conflicted
+++ resolved
@@ -7,11 +7,6 @@
 from tqdm import tqdm
 import json
 from urllib.request import urlopen
-<<<<<<< HEAD
-from collections import defaultdict
-import ssl
-=======
->>>>>>> 4897d641
 
 logging.basicConfig(level=logging.INFO, format='%(asctime)s - %(levelname)s - %(message)s')
 
@@ -85,8 +80,6 @@
 
     def load_geojson(self, name, url):
         data_path = os.path.join('data', f'{name}.geojson')
-        ssl_context = ssl._create_unverified_context()  # Create an unverified SSL context
-
         if os.path.exists(data_path):
             try:
                 with open(data_path, 'r', encoding='utf-8') as f:
@@ -98,7 +91,7 @@
                 return None
         else:
             try:
-                with urlopen(url, context=ssl_context) as response:
+                with urlopen(url) as response:
                     geojson = json.load(response)
                 # Save to local file
                 os.makedirs('data', exist_ok=True)
