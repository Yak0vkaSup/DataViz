--- conflicted
+++ resolved
@@ -1,50 +1,11 @@
 import pandas as pd
 import os
 import logging
-<<<<<<< HEAD
-from get_data import DEPT_CODE_TO_REGION
-# Configure logging
-logging.basicConfig(level=logging.INFO, format='%(asctime)s - %(levelname)s - %(message)s')
-
-
-class DepartmentRegionMapper:
-    def __init__(self):
-
-        pass
-
-    def map_departments_to_regions(self, df, dept_col='code_departement'):
-        """
-        Maps department codes in the DataFrame to their corresponding regions.
-
-        Parameters:
-            df (pd.DataFrame): The DataFrame containing department codes.
-            dept_col (str): The column name for department codes.
-
-        Returns:
-            pd.DataFrame: The DataFrame with an additional 'region' column.
-        """
-        if dept_col not in df.columns:
-            logging.error(f"Department column '{dept_col}' not found in DataFrame.")
-            raise KeyError(f"Department column '{dept_col}' not found in DataFrame.")
-
-        # Perform the mapping
-        df['region'] = df[dept_col].map(DEPT_CODE_TO_REGION)
-
-        # Log any unmapped departments
-        missing_regions = df['region'].isnull().sum()
-        if missing_regions > 0:
-            logging.warning(f"{missing_regions} records have missing region information.")
-
-        return df
-
-
-=======
 from src.config import DEPT_CODE_TO_REGION
 import json
 
 logging.basicConfig(level=logging.INFO, format='%(asctime)s - %(levelname)s - %(message)s')
 
->>>>>>> e5be8fd2
 class DataPreprocessor:
     """
     Handles data preprocessing tasks such as calculating price per square meter and grouping data.
